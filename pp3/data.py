"""Data classes and functions."""
from itertools import product
from pathlib import Path

import numpy as np
import pytorch_lightning as pl
import torch
from sklearn.model_selection import train_test_split
from torch.utils.data import DataLoader, Dataset

from pp3.baseline_embeddings import get_baseline_residue_embedding
from pp3.concepts import get_concept_level, get_concept_type
from pp3.utils.constants import MAX_SEQ_LEN


def collate_fn(batch: list[tuple[torch.Tensor, torch.Tensor]]) -> tuple[torch.Tensor, torch.Tensor]:
    """Collate a batch of items at the residue level.

    :param batch: A batch of items at the residue level, where embeddings are 2D tensors and concepts are 1D tensors.
    :return: A collated batch.
    """
    embeddings, coords, concept_values = zip(*batch)

    # Apply padding
    lengths = [embeddings[i].shape[0] for i in range(embeddings.shape[0])]
    padding_mask = torch.tensor([[1] * x + [0] * (MAX_SEQ_LEN - x) for x in lengths])
    embeddings = torch.nn.utils.rnn.pad_sequence(embeddings, batch_first=True)
    coords = torch.nn.utils.rnn.pad_sequence(coords, batch_first=True)
    concept_values = torch.nn.utils.rnn.pad_sequence(concept_values.unsqueeze(1), batch_first=True)
    concept_values = concept_values.squeeze(1)

    return torch.stack(embeddings), torch.stack(coords), torch.stack(concept_values), padding_mask


class ProteinConceptDataset(Dataset):
    """A dataset of protein structures and 3D geometric concepts."""

    def __init__(
            self,
            pdb_ids: list[str],
            pdb_id_to_protein: dict[str, dict[str, torch.Tensor | str]],
            pdb_id_to_embeddings: dict[str, torch.Tensor],
            pdb_id_to_concept_value: dict[str, torch.Tensor | float],
            concept_level: str,
            concept_type: str,
            protein_embedding_method: str,
            pdb_id_to_coordinates: dict[str, torch.Tensor],
    ) -> None:
        """Initialize the dataset.

        :param pdb_ids: The PDB IDs in this dataset.
        :param pdb_id_to_protein: A dictionary mapping PDB ID  to protein dictionary with sequence and structure.
        :param pdb_id_to_embeddings: A dictionary mapping PDB ID to sequence embeddings.
        :param pdb_id_to_concept_value: A dictionary mapping PDB ID to concept values.
        :param concept_level: The level of the concept (e.g., protein or residue).
        :param concept_type: The type of the concept (e.g., regression or classification).
        :param protein_embedding_method: The method to use to compute the protein embedding from the residue embeddings.
        """
        self.pdb_ids = pdb_ids
        self.pdb_id_to_protein = pdb_id_to_protein
        self.pdb_id_to_embeddings = pdb_id_to_embeddings
        self.pdb_id_to_concept_value = pdb_id_to_concept_value
        self.concept_level = concept_level
        self.concept_type = concept_type
        self.protein_embedding_method = protein_embedding_method
        self.pdb_id_to_coordinates = pdb_id_to_coordinates

        self.max_pairs = 25 ** 2
        self.rng = np.random.default_rng(seed=0)

    @property
    def embedding_dim(self) -> int:
        """Get the embedding size."""
        embeddings, concept_value = self[0]
        embedding_dim = embeddings.shape[-1]

        return embedding_dim

    @property
    def targets(self) -> torch.Tensor:
        """Get the concept values across the entire dataset, removing NaNs."""
        # Get target array
        target_array = [
            self.pdb_id_to_concept_value[pdb_id]
            for pdb_id in self.pdb_ids
        ]

        # Get target type
        target_type = type(target_array[0])

        # Convert to PyTorch Tensor
        if target_type == float:
            target_array = torch.Tensor(target_array)
        elif target_type == torch.Tensor:
            target_array = torch.cat([
                targets.flatten()
                for targets in target_array
            ])
        else:
            raise ValueError(f'Invalid concept value type: {target_type}')

        # Remove NaNs
        target_array = target_array[~torch.isnan(target_array)]

        return target_array

    @property
    def target_mean(self) -> float | None:
        """Get the mean of the concept values if regression, None otherwise."""
        return float(torch.mean(self.targets)) if self.concept_type == 'regression' else None

    @property
    def target_std(self) -> float | None:
        """Get the standard deviation of the concept values if regression, None otherwise."""
        return float(torch.std(self.targets)) if self.concept_type == 'regression' else None

    def __len__(self) -> int:
        """Get the number of items in the dataset."""
        return len(self.pdb_ids)

    def __getitem__(self, index: int) -> tuple[torch.Tensor, torch.Tensor | float]:
        """Get an item from the dataset.

        :param index: The index of the item.
        :return: A tuple of sequence embeddings and concept value.
        """
        # Get PDB ID
        pdb_id = self.pdb_ids[index]

        # Get embeddings
        embeddings = self.pdb_id_to_embeddings[pdb_id]

        # Get coordinates
        coordinates = self.pdb_id_to_coordinates[pdb_id]

        # Get concept value
        concept_value = self.pdb_id_to_concept_value[pdb_id]

<<<<<<< HEAD
        return embeddings, coordinates, concept_value
=======
        # If needed, modify embedding structure based on concept level
        if self.concept_level == 'residue_pair':
            # Get residue pair indices (not NaN)
            pair_indices = (1 - np.isnan(concept_value)).nonzero()  # (num_notna_residues * num_notna_residues, 2)

            # Randomly sample pairs of residues (too much memory to use all of them)
            if len(pair_indices) > self.max_pairs:
                pair_indices = self.rng.choice(pair_indices, size=self.max_pairs, replace=False)

            # Create pair embeddings
            embedding_dim = embeddings.shape[-1]
            pair_embeddings = torch.zeros((len(pair_indices), 2 * embedding_dim))  # (num_pairs, 2 * embedding_dim)
            pair_embeddings[:, :embedding_dim] = embeddings[pair_indices[:, 0]]  # (num_pairs, embedding_dim)
            pair_embeddings[:, embedding_dim:] = embeddings[pair_indices[:, 1]]  # (num_pairs, embedding_dim)
            embeddings = pair_embeddings

            # Get concept values
            concept_value = concept_value[pair_indices[:, 0], pair_indices[:, 1]]  # (num_pairs,)
        elif self.concept_level == 'residue_triplet':
            # Create adjacent triples of residue embeddings
            embeddings = torch.cat([
                embeddings[:-2],  # (num_residues - 2, embedding_dim)
                embeddings[1:-1],  # (num_residues - 2, embedding_dim)
                embeddings[2:]  # (num_residues - 2, embedding_dim)
            ], dim=1)

        # Remove NaNs
        nan_mask = torch.isnan(concept_value)
        embeddings = embeddings[~nan_mask]
        concept_value = concept_value[~nan_mask]

        return embeddings, concept_value
>>>>>>> 67697cdc


class ProteinConceptDataModule(pl.LightningDataModule):
    """A data module of protein structures and 3D geometric concepts."""

    def __init__(
            self,
            proteins_path: Path,
            embeddings_path: Path,
            concepts_dir: Path,
            concept: str,
            protein_embedding_method: str,
            plm_residue_to_protein_method: str,
            batch_size: int,
            num_workers: int = 8,
            split_seed: int = 0
    ) -> None:
        """Initialize the data module.

        :param proteins_path: Path to PT file containing a dictionary mapping PDB ID to structure and sequence.
        :param embeddings_path: Path to PT file containing a dictionary mapping PDB ID to embeddings.
        :param concepts_dir: Path to a directory containing PT files with dictionaries mapping PDB ID to concept values.
        :param concept: The concept to learn.
        :param batch_size: The batch size.
        :param protein_embedding_method: The method to use to compute the protein embedding from the residue embeddings.
        :param plm_residue_to_protein_method: The method to use to compute the PLM protein embedding from the residue embeddings for protein concepts.
        :param num_workers: The number of workers to use for data loading.
        :param split_seed: The random seed to use for the train/val/test split.
        """
        super().__init__()
        self.proteins_path = proteins_path
        self.embeddings_path = embeddings_path
        self.concepts_dir = concepts_dir
        self.concept = concept
        self.concept_level = get_concept_level(concept)
        self.concept_type = get_concept_type(concept)
        self.protein_embedding_method = protein_embedding_method
        self.plm_residue_to_protein_method = plm_residue_to_protein_method
        self.batch_size = batch_size
        self.num_workers = num_workers
        self.split_seed = split_seed

        self.train_pdb_ids: list[str] | None = None
        self.val_pdb_ids: list[str] | None = None
        self.test_pdb_ids: list[str] | None = None
        self.train_dataset: ProteinConceptDataset | None = None
        self.val_dataset: ProteinConceptDataset | None = None
        self.test_dataset: ProteinConceptDataset | None = None
        self.is_setup = False

    def get_embeddings(self, pdb_id_to_proteins: dict[str, dict[str, torch.Tensor | str]]) -> dict[str, torch.Tensor]:
        """Load or compute embeddings for proteins or residues.

        :param pdb_id_to_proteins: A dictionary mapping PDB ID to protein dictionary with sequence and structure
        :return: A dictionary mapping PDB ID to embeddings.
        """
        # PLM embeddings
        if self.protein_embedding_method == 'plm':
            # Load PDB ID to PLM embeddings dictionary
            pdb_id_to_embeddings = torch.load(self.embeddings_path)

        # Baseline embeddings
        elif self.protein_embedding_method == 'baseline':
            # Compute baseline embeddings
            pdb_id_to_embeddings = {
                pdb_id: get_baseline_residue_embedding(protein['sequence'])
                for pdb_id, protein in pdb_id_to_proteins.items()
            }
        # Other embedding methods
        else:
            raise ValueError(f'Invalid protein embedding method: {self.protein_embedding_method}')

        return pdb_id_to_embeddings

    def setup(self, stage: str | None = None) -> None:
        """Prepare the data module by loading the data and splitting into train, val, and test."""
        if self.is_setup:
            return

        print('Loading data')

        # Load PDB ID to protein dictionary with sequence and structure
        pdb_id_to_proteins: dict[str, dict[str, torch.Tensor | str]] = torch.load(self.proteins_path)

        # Split PDB IDs into train and test sets
        pdb_ids = sorted(pdb_id_to_proteins)
        self.train_pdb_ids, val_test_pdb_ids = train_test_split(
            pdb_ids,
            test_size=0.2,
            random_state=self.split_seed
        )
        self.val_pdb_ids, self.test_pdb_ids = train_test_split(
            val_test_pdb_ids,
            test_size=0.5,
            random_state=self.split_seed
        )

        # Load or compute embeddings for proteins or residues
        pdb_id_to_embeddings = self.get_embeddings(pdb_id_to_proteins)

        # Load id to coordinate dictionary
        pdb_id_to_coordinates = {k: v["structure"] for k, v in pdb_id_to_proteins.items()}

        # Load PDB ID to concept value dictionary
        pdb_id_to_concept_value: dict[str, torch.Tensor | float] = torch.load(self.concepts_dir / f'{self.concept}.pt')

        # Ensure that the PDB IDs are the same across dictionaries
        assert set(pdb_id_to_proteins) == set(pdb_id_to_embeddings) == set(pdb_id_to_concept_value)

        # Create train dataset
        self.train_dataset = ProteinConceptDataset(
            pdb_ids=self.train_pdb_ids,
            pdb_id_to_protein=pdb_id_to_proteins,
            pdb_id_to_embeddings=pdb_id_to_embeddings,
            pdb_id_to_concept_value=pdb_id_to_concept_value,
            concept_level=self.concept_level,
            concept_type=self.concept_type,
            protein_embedding_method=self.protein_embedding_method,
            pdb_id_to_coordinates=pdb_id_to_coordinates
        )
        print(f'Train dataset size: {len(self.train_dataset):,}')

        # Create val dataset
        self.val_dataset = ProteinConceptDataset(
            pdb_ids=self.val_pdb_ids,
            pdb_id_to_protein=pdb_id_to_proteins,
            pdb_id_to_embeddings=pdb_id_to_embeddings,
            pdb_id_to_concept_value=pdb_id_to_concept_value,
            concept_level=self.concept_level,
            concept_type=self.concept_type,
            protein_embedding_method=self.protein_embedding_method,
            pdb_id_to_coordinates=pdb_id_to_coordinates
        )
        print(f'Val dataset size: {len(self.val_dataset):,}')

        # Create test dataset
        self.test_dataset = ProteinConceptDataset(
            pdb_ids=self.test_pdb_ids,
            pdb_id_to_protein=pdb_id_to_proteins,
            pdb_id_to_embeddings=pdb_id_to_embeddings,
            pdb_id_to_concept_value=pdb_id_to_concept_value,
            concept_level=self.concept_level,
            concept_type=self.concept_type,
            protein_embedding_method=self.protein_embedding_method,
            pdb_id_to_coordinates=pdb_id_to_coordinates
        )
        print(f'Test dataset size: {len(self.test_dataset):,}')

        self.is_setup = True

    def train_dataloader(self) -> DataLoader:
        """Get the train data loader."""
        return DataLoader(
            dataset=self.train_dataset,
            batch_size=self.batch_size,
            shuffle=True,
            num_workers=self.num_workers,
            collate_fn=collate_fn
        )

    def val_dataloader(self) -> DataLoader:
        """Get the validation data loader."""
        return DataLoader(
            dataset=self.val_dataset,
            batch_size=self.batch_size,
            shuffle=False,
            num_workers=self.num_workers,
            collate_fn=collate_fn
        )

    def test_dataloader(self) -> DataLoader:
        """Get the test data loader."""
        return DataLoader(
            dataset=self.test_dataset,
            batch_size=self.batch_size,
            shuffle=False,
            num_workers=self.num_workers,
            collate_fn=collate_fn
        )

    predict_dataloader = test_dataloader

    @property
    def embedding_dim(self) -> int:
        """Get the embedding size."""
        return self.train_dataset.embedding_dim<|MERGE_RESOLUTION|>--- conflicted
+++ resolved
@@ -136,9 +136,6 @@
         # Get concept value
         concept_value = self.pdb_id_to_concept_value[pdb_id]
 
-<<<<<<< HEAD
-        return embeddings, coordinates, concept_value
-=======
         # If needed, modify embedding structure based on concept level
         if self.concept_level == 'residue_pair':
             # Get residue pair indices (not NaN)
@@ -171,7 +168,6 @@
         concept_value = concept_value[~nan_mask]
 
         return embeddings, concept_value
->>>>>>> 67697cdc
 
 
 class ProteinConceptDataModule(pl.LightningDataModule):
