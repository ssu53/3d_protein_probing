"""A class for a multilayer perceptron model."""
import numpy as np
import pytorch_lightning as pl
import torch
import torch.nn as nn
import torch.nn.functional as F
from sklearn.metrics import (
    average_precision_score,
    mean_absolute_error,
    mean_squared_error,
    r2_score,
    roc_auc_score
)
from pp3.models.egnn import EGNN
from pp3.models.mlp import MLP
from pp3.utils.constants import BATCH_TYPE, ENCODER_TYPES, MAX_SEQ_LEN


class Model(pl.LightningModule):
    """A multilayer perceptron model."""

    def __init__(
        self,
        encoder_type: ENCODER_TYPES,
        input_dim: int,
        output_dim: int,
        encoder_num_layers: int,
        encoder_hidden_dim: int,
        predictor_num_layers: int,
        predictor_hidden_dim: int,
        concept_level: str,
        target_type: str,
        target_mean: float | None,
        target_std: float | None,
        learning_rate: float = 1e-4,
        weight_decay: float = 0.0,
        dropout: float = 0.0,
        max_neighbors: int | None = None,
    ) -> None:
        """Initialize the model.

        :param encoder_type: The encoder type to use for encoding residue embeddings.
        :param input_dim: The dimensionality of the input to the model.
        :param output_dim: The dimensionality of the output of the model.
        :param encoder_num_layers: The number of layers in the encoder model.
        :param encoder_hidden_dim: The hidden dimension of the encoder model.
        :param predictor_num_layers: The number of layers in the final predictor MLP model.
        :param predictor_hidden_dim: The hidden dimension of the final predictor MLP model.
        :param concept_level: The concept level (e.g., protein, residue, residue_pair, residue_triplet).
        :param target_type: The type of the target values (e.g., regression or classification)
        :param target_mean: The mean target value across the training set.
        :param target_std: The standard deviation of the target values across the training set.
        :param learning_rate: The learning rate.
        :param weight_decay: The weight decay.
        :param dropout: The dropout rate.
        """
        super(Model, self).__init__()

        self.input_dim = input_dim
        self.output_dim = output_dim
        self.encoder_num_layers = encoder_num_layers
        self.encoder_hidden_dim = encoder_hidden_dim
        self.predictor_num_layers = predictor_num_layers
        self.predictor_hidden_dim = predictor_hidden_dim
        self.target_type = target_type
        self.target_mean = target_mean
        self.target_std = target_std
        self.learning_rate = learning_rate
        self.weight_decay = weight_decay
        self.dropout = dropout
        self.concept_level = concept_level

        if encoder_type == 'mlp':
            self.encoder = MLP(
                input_dim=self.input_dim,
                hidden_dim=self.encoder_hidden_dim,
                output_dim=self.encoder_hidden_dim,
                num_layers=self.encoder_num_layers,
                last_layer_activation=True,
                dropout=dropout
            )
            last_hidden_dim = self.encoder_hidden_dim if self.encoder_num_layers > 0 else self.input_dim
        elif encoder_type == 'egnn':
            self.encoder = EGNN(
                node_dim=self.input_dim,
<<<<<<< HEAD
                dist_dim=16,
                message_dim=self.hidden_dim,
                proj_dim=self.hidden_dim,
                num_layers=self.num_layers,
                dropout=dropout,
                max_neighbors=max_neighbors
=======
                dist_dim=self.encoder_hidden_dim,
                message_dim=self.encoder_hidden_dim,
                proj_dim=self.encoder_hidden_dim,
                num_layers=self.encoder_num_layers,
                dropout=dropout
>>>>>>> 5cf31f3a
            )
            last_hidden_dim = self.input_dim
        elif encoder_type == 'tfn':
            raise NotImplementedError
        else:
            raise ValueError(f'Invalid model type: {encoder_type}')

        # Create final layer
        if self.concept_level in {'protein', 'residue'}:
            predictor_dim_multiplier = 1
        elif self.concept_level == 'residue_pair':
            predictor_dim_multiplier = 2
        elif self.concept_level == 'residue_triplet':
            predictor_dim_multiplier = 3
        else:
            raise ValueError(f'Invalid concept level: {self.concept_level}')

        self.predictor = MLP(
            input_dim=last_hidden_dim * predictor_dim_multiplier,
            hidden_dim=self.predictor_hidden_dim,
            output_dim=self.output_dim,
            num_layers=self.predictor_num_layers,
            last_layer_activation=False,
            dropout=dropout
        )

        # Create loss function
        self.loss = self._get_loss_fn()

    def forward(
            self,
            embeddings: torch.Tensor,
            coords: torch.Tensor,
            padding_mask: torch.Tensor,
            keep_mask: torch.Tensor = None
    ) -> torch.Tensor:
        """Runs the model on the data.

        :param embeddings: A tensor containing an embedding.
        :param coords: A tensor containing the coordinates.
        :param padding_mask: A tensor containing the padding mask.
        :param keep_mask: A tensor containing the target mask.
        :return: A tensor containing the model's prediction.
        """
        encodings = self.encoder(embeddings, coords, padding_mask)

        # If needed, modify embedding structure based on concept level
        if self.concept_level == 'protein':
            pad_sum = padding_mask.sum(dim=1)
            pad_sum[pad_sum == 0] = 1
            encodings = (encodings * padding_mask).sum(dim=1) / pad_sum

            if keep_mask is not None:
                encodings = encodings[keep_mask]
        elif self.concept_level == 'residue_pair':
            # Create pair embeddings
            num_proteins, num_residues = padding_mask.shape

            if keep_mask is not None:
                keep_mask_indices = torch.nonzero(keep_mask.view(num_proteins, num_residues, num_residues))
            else:
                keep_mask_indices = torch.nonzero(torch.ones(num_proteins, num_residues, num_residues))

            left = encodings[keep_mask_indices[:, 0], keep_mask_indices[:, 1]]
            right = encodings[keep_mask_indices[:, 0], keep_mask_indices[:, 2]]
            encodings = torch.cat([left, right], dim=-1)
        elif self.concept_level == 'residue_triplet':
            # Create adjacent triples of residue embeddings
            encodings = torch.cat([encodings[:, :-2], encodings[:, 1:-1], encodings[:, 2:]], dim=-1)

            if keep_mask is not None:
                encodings = encodings[keep_mask]
        elif self.concept_level == 'residue':
            if keep_mask is not None:
                encodings = encodings[keep_mask]
        else:
            raise ValueError(f'Invalid concept level: {self.concept_level}')

        encodings = self.predictor(encodings)

        return encodings

    def step(
            self,
            batch: BATCH_TYPE,
            batch_idx: int,
            step_type: str
    ) -> float:
        """Runs a training, validation, or test step.

        :param batch: A tuple containing the inputs and target.
        :param batch_idx: The index of the batch.
        :param step_type: The type of step (train, val, or test).
        :return: The loss.
        """
        # Unpack batch
        embeddings, coords, y, padding_mask = batch
        num_proteins, num_residues = padding_mask.shape

        # Compute y mask
        y_mask = ~torch.isnan(y)

        # Set up masks
        if self.concept_level == 'residue':
            # Keep mask
            keep_mask = (y_mask * padding_mask).bool()

            # Keep sum (for normalization per protein)
            keep_sum = keep_mask.sum(dim=1, keepdim=True).repeat(1, num_residues)
            keep_sum = keep_sum[keep_mask]
        elif self.concept_level == 'residue_pair':
            # Padding mask
            pair_padding_mask = padding_mask[:, None, :] * padding_mask[:, :, None]

            # Random sampling of residue pairs (to avoid memory issues)
            num_pairs = num_proteins * MAX_SEQ_LEN

            pair_padding_mask_flat = pair_padding_mask.view(num_proteins, -1)
            pair_indices = torch.nonzero(y_mask * pair_padding_mask_flat)
            pair_indices = pair_indices[torch.randperm(pair_indices.shape[0])[:num_pairs]]

            # Keep mask
            keep_mask = torch.zeros_like(y_mask)
            keep_mask[pair_indices[:, 0], pair_indices[:, 1]] = 1
            keep_mask = keep_mask.bool()

            # Keep sum (for normalization per protein)
            keep_sum = keep_mask.sum(dim=1, keepdim=True).repeat(1, num_residues ** 2)
            keep_sum = keep_sum[keep_mask]
        elif self.concept_level == 'residue_triplet':
            # Keep mask
            triplet_padding_mask = padding_mask[:, :-2] * padding_mask[:, 1:-1] * padding_mask[:, 2:]
            keep_mask = (y_mask * triplet_padding_mask).bool()

            # Keep sum (for normalization per protein)
            keep_sum = keep_mask.sum(dim=1, keepdim=True).repeat(1, num_residues - 2)
            keep_sum = keep_sum[keep_mask]
        else:
            raise ValueError(f'Invalid concept level: {self.concept_level}')

        # Select target using keep mask
        y = y[keep_mask]

        # Make predictions
        y_hat_scaled = self(embeddings, coords, padding_mask, keep_mask).squeeze(dim=-1)

        # Scale/unscale target and predictions
        if self.target_type == 'regression':
            y = y.float()
            y_scaled = (y - self.target_mean) / self.target_std
            y_hat = y_hat_scaled * self.target_std + self.target_mean
        elif self.target_type == 'binary_classification':
            y_scaled = y.float()
            y_hat = y_hat_scaled
        elif self.target_type == 'multi_classification':
            y_scaled = F.one_hot(y, num_classes=self.output_dim).float()
            y_hat = y_hat_scaled
        else:
            raise ValueError(f'Invalid target type: {self.target_type}')

        # Compute loss (average per protein and then averaged across proteins)
        loss = self.loss(y_hat_scaled, y_scaled)
        loss = (loss / keep_sum).sum() / num_proteins

        # Convert target and predictions to NumPy
        y_np = y.detach().cpu().numpy()
        y_hat_np = y_hat.detach().cpu().numpy()

        # Log metrics
        self.log(f'{step_type}_loss', loss)

        if self.target_type == 'regression':
            # TODO: add MAPE (mean average percentage error)
            self.log(f'{step_type}_mae', mean_absolute_error(y_np, y_hat_np))
            self.log(f'{step_type}_rmse', np.sqrt(mean_squared_error(y_np, y_hat_np)))
            self.log(f'{step_type}_r2', r2_score(y_np, y_hat_np))
        elif self.target_type == 'binary_classification':
            if len(np.unique(y_np)) == 2:
                self.log(f'{step_type}_auc', roc_auc_score(y_np, y_hat_np))
                self.log(f'{step_type}_ap', average_precision_score(y_np, y_hat_np))
        elif self.target_type == 'multi_classification':
            self.log(f'{step_type}_accuracy', (y_np == np.argmax(y_hat_np, axis=1)).mean())
        else:
            raise ValueError(f'Invalid target type: {self.target_type}')

        return loss

    def training_step(
            self,
            batch: BATCH_TYPE,
            batch_idx: int
    ) -> float:
        """Runs a training step.

        :param batch: A tuple containing the input and target.
        :param batch_idx: The index of the batch.
        :return: The loss.
        """
        return self.step(
            batch=batch,
            batch_idx=batch_idx,
            step_type='train'
        )

    def validation_step(
            self,
            batch: BATCH_TYPE,
            batch_idx: int
    ) -> float:
        """Runs a validation step.

        :param batch: A tuple containing the input and target.
        :param batch_idx: The index of the batch.
        :return: The loss.
        """
        return self.step(
            batch=batch,
            batch_idx=batch_idx,
            step_type='val'
        )

    def test_step(
            self,
            batch: BATCH_TYPE,
            batch_idx: int
    ) -> float:
        """Runs a test step.

        :param batch: A tuple containing the input and target.
        :param batch_idx: The index of the batch.
        :return: The loss.
        """
        return self.step(
            batch=batch,
            batch_idx=batch_idx,
            step_type='test'
        )

    def predict_step(
            self,
            batch: BATCH_TYPE,
            batch_idx: int,
            dataloader_idx: int = 0
    ) -> tuple[torch.Tensor, torch.Tensor]:
        """Runs a prediction step.

        :param batch: A tuple containing the input and target.
        :param batch_idx: The index of the batch.
        :param dataloader_idx: The index of the dataloader.
        :return: A tensor of predictions and true values for the batch.
        """
        # Unpack batch
        embeddings, coords, y, padding_mask = batch

        # Make predictions
        y_hat_scaled = self(embeddings, coords, padding_mask).squeeze(dim=1)

        # Unscale predictions
        if self.target_type == 'regression':
            y_hat = y_hat_scaled * self.target_std + self.target_mean
        elif self.target_type == 'binary_classification':
            y_hat = torch.sigmoid(y_hat_scaled)
        elif self.target_type == 'multi_classification':
            y_hat = torch.softmax(y_hat_scaled, dim=-1)
        else:
            raise ValueError(f'Invalid target type: {self.target_type}')

        return y_hat, y

    def configure_optimizers(self) -> torch.optim.Optimizer:
        """Configures the optimizer."""
        return torch.optim.Adam(
            self.parameters(),
            lr=self.learning_rate,
            weight_decay=self.weight_decay
        )

    def _get_loss_fn(self) -> nn.Module:
        """Gets the loss function."""
        if self.target_type == 'regression':
            return nn.HuberLoss(reduction="none")
        elif self.target_type == 'binary_classification':
            return nn.BCEWithLogitsLoss(reduction="none")
        elif self.target_type == 'multi_classification':
            return nn.CrossEntropyLoss(reduction="none")
        else:
            raise ValueError(f'Invalid target type: {self.target_type}')<|MERGE_RESOLUTION|>--- conflicted
+++ resolved
@@ -83,20 +83,8 @@
         elif encoder_type == 'egnn':
             self.encoder = EGNN(
                 node_dim=self.input_dim,
-<<<<<<< HEAD
-                dist_dim=16,
-                message_dim=self.hidden_dim,
-                proj_dim=self.hidden_dim,
-                num_layers=self.num_layers,
-                dropout=dropout,
-                max_neighbors=max_neighbors
-=======
-                dist_dim=self.encoder_hidden_dim,
-                message_dim=self.encoder_hidden_dim,
-                proj_dim=self.encoder_hidden_dim,
-                num_layers=self.encoder_num_layers,
-                dropout=dropout
->>>>>>> 5cf31f3a
+                hidden_dim=self.encoder_hidden_dim,
+                num_layers=self.num_layers
             )
             last_hidden_dim = self.input_dim
         elif encoder_type == 'tfn':
